--- conflicted
+++ resolved
@@ -56,33 +56,28 @@
 
                     temporary_data_paths[substance_id].append(temporary_data_path)
 
-                    temporary_force_field_path = path.join(layer_directory, data.parameter_set_id)
-                    existing_force_field = storage_backend.retrieve_force_field(data.parameter_set_id)
+                    temporary_force_field_path = path.join(layer_directory, data.force_field_id)
+                    existing_force_field = storage_backend.retrieve_force_field(data.force_field_id)
 
                     with open(temporary_force_field_path, 'wb') as file:
                         pickle.dump(serialize_force_field(existing_force_field), file)
 
-                    temporary_force_field_paths[data.parameter_set_id] = temporary_force_field_path
-
-            temporary_force_field_path = path.join(layer_directory, data_model.parameter_set_id)
+                    temporary_force_field_paths[data.force_field_id] = temporary_force_field_path
+
+            temporary_force_field_path = path.join(layer_directory, data_model.force_field_id)
 
             with open(temporary_force_field_path, 'wb') as file:
-                pickle.dump(serialize_force_field(parameter_set), file)
-
-            temporary_force_field_paths[data_model.parameter_set_id] = temporary_force_field_path
+                pickle.dump(serialize_force_field(force_field), file)
+
+            temporary_force_field_paths[data_model.force_field_id] = temporary_force_field_path
 
             # Pass this data to the backend to attempt to reweight.
             reweighting_future = calculation_backend.submit_task(ReweightingLayer.perform_reweighting,
                                                                  physical_property,
-<<<<<<< HEAD
                                                                  data_model.options,
-                                                                 data_model.parameter_set_id,
+                                                                 data_model.force_field_id,
                                                                  temporary_data_paths,
                                                                  temporary_force_field_paths)
-=======
-                                                                 serialize_force_field(force_field),
-                                                                 existing_data)
->>>>>>> 883541ed
 
             reweighting_futures.append(reweighting_future)
 
@@ -95,13 +90,8 @@
                                                 synchronous)
 
     @staticmethod
-<<<<<<< HEAD
-    def perform_reweighting(physical_property, options, parameter_set_id, existing_data_paths,
+    def perform_reweighting(physical_property, options, force_field_id, existing_data_paths,
                             existing_force_field_paths, available_resources, **kwargs):
-
-=======
-    def perform_reweighting(physical_property, force_field, existing_data, **kwargs):
->>>>>>> 883541ed
         """A placeholder method that would be used to attempt
         to reweight previous calculations to yield the desired
         property.
@@ -114,8 +104,7 @@
         ----------
         physical_property: :obj:`propertyestimator.properties.PhysicalProperty`
             The physical property to attempt to estimate by reweighting.
-<<<<<<< HEAD
-        parameter_set_id: :obj:`str`
+        force_field_id: :obj:`str`
             The id of the force field parameters which the property should be
             estimated with.
         existing_data: :obj:`dict` of :obj:`str` and :obj:`str`
@@ -147,7 +136,7 @@
             with open(existing_force_field_paths[force_field_id], 'rb') as file:
                 existing_force_fields[force_field_id] = deserialize_force_field(pickle.load(file))
 
-        reweighted_property = property_class.reweight(physical_property, options, parameter_set_id, existing_data,
+        reweighted_property = property_class.reweight(physical_property, options, force_field_id, existing_data,
                                                       existing_force_fields, available_resources)
 
         return_object = CalculationLayerResult()
@@ -185,7 +174,7 @@
         # If the parameters haven't changed, we only need to swap out the T / P?
         potential_energies = existing_data.statistics_data.get_observable(ObservableType.PotentialEnergy)
 
-        if target_force_field_id != existing_data.parameter_set_id:
+        if target_force_field_id != existing_data.force_field_id:
 
             potential_energies = ReweightingLayer.resample_data(substance, existing_data.trajectory_data,
                                                                 target_force_field, available_resources)
@@ -234,13 +223,6 @@
         -------
         :obj:`numpy.ndarray`
             The resampled energies.
-=======
-        force_field: ForceField
-            The force field parameters to use when estimating the property.
-        existing_data: list of StoredSimulationData
-            Data which has been stored from previous calculations on systems
-            of the same composition as the desired property.
->>>>>>> 883541ed
         """
 
         molecules = [create_molecule_from_smiles(component.smiles) for component in substance.components]
